--- conflicted
+++ resolved
@@ -6,11 +6,7 @@
 
 https://adventofcode.com/2022/day/24
 
-## Solutions from the community
-
-<<<<<<< HEAD
-- [Solution](https://github.com/erikvanoosten/advent-of-code/blob/main/src/main/scala/nl/grons/advent/y2022/Day24.scala) by [Erik van Oosten](https://github.com/erikvanoosten)
-=======
+## Solution
 Today's problem is similar to [Day 12](https://scalacenter.github.io/scala-advent-of-code/2022/puzzles/day12), where we need to find our way through a maze. It's made more challenging by impassable blizzards moving through the maze. We can use a similar approach to that of Day 12 still, but we'll improve a little bit further by using [A* search](https://en.wikipedia.org/wiki/A*_search_algorithm) instead of a standard breadth first search.
 
 We'll need some kind of point and a few functions that are useful on the 2d grid. A simple tuple `(Int, Int)` will suffice, and we'll add the functions as extension methods. We'll use Manhattan distance as the A* heuristic function, and we'll need the neighbours in cardinal directions.
@@ -155,6 +151,7 @@
 ## Solutions from the community
 - [Solution](https://github.com/twentylemon/advent-of-code/blob/main/src/test/scala/org/lemon/advent/year2022/Day24Test.scala) of [twentylemon](https://github.com/twentylemon)
 
->>>>>>> ac61e0f5
+## Solutions from the community
+- [Solution](https://github.com/erikvanoosten/advent-of-code/blob/main/src/main/scala/nl/grons/advent/y2022/Day24.scala) by [Erik van Oosten](https://github.com/erikvanoosten)
 
 Share your solution to the Scala community by editing this page. (You can even write the whole article!)