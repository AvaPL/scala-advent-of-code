import Solver from "../../../../../website/src/components/Solver.js"

# Day 5: Print Queue

by [@KacperFKorban](https://github.com/KacperFKorban)

## Puzzle description

https://adventofcode.com/2024/day/5

## Solution Summary

We can treat the data as a graph, where:

- the ordering rules represent directed edges in the graph
- each update represents a subset of the nodes

As a common part of the solution, we will:

- parse the input into a list of ordering rules `(Int, Int)` and a list of updates `List[List[Int]]`
- represent the rules as an adjacency list `Map[Int, List[Int]]`

1. **Part 1**:
   - For every update, we iterate over its elements (while keeping track of the visited nodes) and for each node check that **none** of its successors were visited before it.
   - We only keep the updates that don't violate the ordering rules.
   - We compute the middle number of the valid updates.
   - The solution is the sum of the middle numbers of the valid updates.
2. **Part 2**:
   - Similarily to part 1, we iterate over the updates and check if the ordering rules are violated, but this time we only keep the updates that **do** violate the ordering rules.
   - To fix the ordering for each update:
     - We find the nodes that have no incoming edges.
     - Then, we run a BFS starting from these nodes, making sure that we only enqueue nodes when all of their incoming edges have been visited or enqueued.

## Common part

For both parts of the solution, we will parse the input into an adjacency list and a list of updates.

```scala
def parseRulesAndupdates(input: String): (Map[Int, List[Int]], List[List[Int]]) =
  val ruleRegex: Regex = """(\d+)\|(\d+)""".r
  val Array(rulesStr, updatesStr) = input.split("\n\n")
  val rules: Map[Int, List[Int]] =
    ruleRegex.findAllMatchIn(rulesStr).map { m =>
      m.group(1).toInt -> m.group(2).toInt
    }.toList.groupMap(_._1)(_._2)
  val updates: List[List[Int]] =
    updatesStr.linesIterator.map(_.split(",").map(_.toInt).toList).toList
  (rules, updates)
```

We first split the input into two parts. Then, for rules we convert them into a list of pairs `(Int, Int)` using a regex and group them by the first element. For updates, we simply split them by commas and convert the elements to `Int`s.

## Part 1

To check if an update is valid, we iterate over the elements of the update and check if none of the neighbors of the current node were visited before it.

This can be done in several ways, for example by using a recursive function:

```scala
def isValid(rules: Map[Int, List[Int]])(update: List[Int]): Boolean =
  def rec(update: List[Int], visited: Set[Int] = Set.empty): Boolean = update match
    case Nil => true
    case updateNo :: rest =>
      !rules.getOrElse(updateNo, List.empty).exists(visited.contains)
        && rec(rest, visited + updateNo)
  rec(update)
```

another alternative is using `boundary`-`break` with a `for`:

```scala
def isValid(rules: Map[Int, List[Int]])(update: List[Int]): Boolean =
  boundary:
    var visited = Set.empty[Int]
    for updateNo <- update do
      visited += updateNo
      if rules.getOrElse(updateNo, List.empty).exists(visited.contains) then
        break(false)
    true
```

or a `forall` with a local mutable state:

```scala
def isValid(rules: Map[Int, List[Int]])(update: List[Int]): Boolean =
  var visited = Set.empty[Int]
  update.forall { updateNo =>
    visited += updateNo
    !rules.getOrElse(updateNo, List.empty).exists(visited.contains)
  }
```

Using the `isValid` function, we can filter the updates and compute the middle number of the valid updates:

```scala
def part1(input: String) =
  val (rules, updates) = parseRulesAndupdates(input)
  updates.filter(isValid(rules)).map(us => us(us.size / 2)).sum
```

## Part 2

We start Part 2 by parsing and filtering the updates that violate the ordering rules, very similarly to Part 1:

```scala
val (rules, updates) = parseRulesAndupdates(input)
val invalidupdates = updates.filter(!isValid(rules)(_))
```

Next, to fix a single update, we first construct local adjacency lists for the relevant nodes and an inverse adjacency list to keep track of the incoming edges:

```scala
def fixUpdate(update: List[Int]): List[Int] =
  val relevantRules = rules
    .filter((k, vs) => update.contains(k) && vs.exists(update.contains))
    .mapValues(_.filter(update.contains)).toMap
  val prevsMap = relevantRules
    .map { case (k, vs) => vs.map(_ -> k) }
    .flatten.groupMap(_._1)(_._2)
```

The `relevantRules` are only those that only use the nodes from `update`, and the `prevsMap` is a map from a node to its direct predecessors.

Then, we start with nodes that have no incoming edges and run a BFS to fix the ordering:

```scala
val startNodes = update.filter(k => !relevantRules.values.flatten.toList.contains(k))
```

The BFS function takes a set of visited nodes, a queue of nodes to visit, and a list of nodes in the correct order:

```scala
  def bfs(queue: Queue[Int], visited: Set[Int] = Set.empty, res: List[Int] = List.empty): List[Int] = queue.dequeueOption match
    case None => res
    case Some((node, queue1)) =>
      val newVisited = visited + node
      val newRes = res :+ node
      val newQueue = relevantRules.getOrElse(node, List.empty)
        .filter { n =>
          val notVisited = !newVisited.contains(n)
          val notInQueue = !queue1.contains(n)
          val allPrevVisited = prevsMap.getOrElse(n, List.empty).forall(p => newVisited.contains(p) || queue1.contains(p))
          notVisited && notInQueue && allPrevVisited
        }
        .foldLeft(queue1)(_.appended(_))
      bfs(newVisited, newQueue, newRes)
```

The BFS works as follows:

- If the queue is empty, we return the result
- Otherwise, we dequeue a node and add it to the visited set and the result list. We enqueue all neighbors of the node that:

  - have not been visited yet
  - **and** are not in the queue
  - **and** have all of their incoming edges visited or enqueued.

  We then call the BFS function recursively with the updated queue, visited set, and result list.

The result of the `fixUpdate` function is call to the `bfs` function with the `startNodes` in the queue.

The solution for `part2` is then a sum of the middle numbers of the fixed updates:

```scala
invalidUpdates.map(fixUpdate).map(us => us(us.size / 2)).sum
```

The full solution for Part 2 looks like this:

```scala

def part2(input: String) =
  val (rules, updates) = parseRulesAndupdates(input)
  val invalidUpdates = updates.filter(!isValid(rules)(_))

  def fixUpdate(update: List[Int]): List[Int] =
    val relevantRules = rules
      .filter((k, vs) => update.contains(k) && vs.exists(update.contains))
      .mapValues(_.filter(update.contains)).toMap
    val prevsMap = relevantRules
      .map { case (k, vs) => vs.map(_ -> k) }
      .flatten.groupMap(_._1)(_._2)
    val startNodes = update.filter(k => !relevantRules.values.flatten.toList.contains(k))
    def bfs(queue: Queue[Int], visited: Set[Int] = Set.empty, res: List[Int] = List.empty): List[Int] = queue.dequeueOption match
      case None => res
      case Some((node, queue1)) =>
        val newVisited = visited + node
        val newRes = res :+ node
        val newQueue = relevantRules.getOrElse(node, List.empty)
          .filter { n =>
            val notVisited = !newVisited.contains(n)
            val notInQueue = !queue1.contains(n)
            val allPrevVisited = prevsMap.getOrElse(n, List.empty).forall(p => newVisited.contains(p) || queue1.contains(p))
            notVisited && notInQueue && allPrevVisited
          }
          .foldLeft(queue1)(_.appended(_))
        bfs(newQueue, newVisited, newRes)
    bfs(Queue.from(startNodes))

  invalidUpdates.map(fixUpdate).map(us => us(us.size / 2)).sum
```

## Solutions from the community

- [Solution](https://github.com/spamegg1/aoc/blob/master/2024/05/05.worksheet.sc#L133) by [Spamegg](https://github.com/spamegg1/)
- [Solution](https://github.com/rmarbeck/advent2024/blob/main/day5/src/main/scala/Solution.scala) by [Raphaël Marbeck](https://github.com/rmarbeck)
- [Solution](https://github.com/scarf005/aoc-scala/blob/main/2024/day05.scala) by [scarf](https://github.com/scarf005)
- [Solution](https://github.com/nichobi/advent-of-code-2024/blob/main/05/solution.scala) by [nichobi](https://github.com/nichobi)
- [Solution](https://github.com/Philippus/adventofcode/blob/main/src/main/scala/adventofcode2024/Day05.scala) by [Philippus Baalman](https://github.com/philippus)
- [Solution](https://github.com/makingthematrix/AdventOfCode2024/blob/main/src/main/scala/io/github/makingthematrix/AdventofCode2024/DayFive.scala) by [Maciej Gorywoda](https://github.com/makingthematrix)
- [Solution](https://github.com/guycastle/advent_of_code/blob/main/src/main/scala/aoc2024/day05/DayFive.scala) by [Guillaume Vandecasteele](https://github.com/guycastle)
<<<<<<< HEAD
- [Solution](https://github.com/itsjoeoui/aoc2024/blob/main/src/day05.scala) by [itsjoeoui](https://github.com/itsjoeoui)
=======
- [Solution](https://github.com/aamiguet/advent-2024/blob/main/src/main/scala/ch/aamiguet/advent2024/Day5.scala) by [Antoine Amiguet](https://github.com/aamiguet/)
- [Solution](https://github.com/jnclt/adventofcode2024/blob/main/day05/print-queue.sc) by [jnclt](https://github.com/jnclt)
>>>>>>> 3f5103de

Share your solution to the Scala community by editing this page.
You can even write the whole article! [See here for the expected format](https://github.com/scalacenter/scala-advent-of-code/discussions/424)<|MERGE_RESOLUTION|>--- conflicted
+++ resolved
@@ -11,12 +11,10 @@
 ## Solution Summary
 
 We can treat the data as a graph, where:
-
 - the ordering rules represent directed edges in the graph
 - each update represents a subset of the nodes
 
 As a common part of the solution, we will:
-
 - parse the input into a list of ordering rules `(Int, Int)` and a list of updates `List[List[Int]]`
 - represent the rules as an adjacency list `Map[Int, List[Int]]`
 
@@ -147,10 +145,8 @@
 ```
 
 The BFS works as follows:
-
 - If the queue is empty, we return the result
 - Otherwise, we dequeue a node and add it to the visited set and the result list. We enqueue all neighbors of the node that:
-
   - have not been visited yet
   - **and** are not in the queue
   - **and** have all of their incoming edges visited or enqueued.
@@ -209,12 +205,9 @@
 - [Solution](https://github.com/Philippus/adventofcode/blob/main/src/main/scala/adventofcode2024/Day05.scala) by [Philippus Baalman](https://github.com/philippus)
 - [Solution](https://github.com/makingthematrix/AdventOfCode2024/blob/main/src/main/scala/io/github/makingthematrix/AdventofCode2024/DayFive.scala) by [Maciej Gorywoda](https://github.com/makingthematrix)
 - [Solution](https://github.com/guycastle/advent_of_code/blob/main/src/main/scala/aoc2024/day05/DayFive.scala) by [Guillaume Vandecasteele](https://github.com/guycastle)
-<<<<<<< HEAD
 - [Solution](https://github.com/itsjoeoui/aoc2024/blob/main/src/day05.scala) by [itsjoeoui](https://github.com/itsjoeoui)
-=======
 - [Solution](https://github.com/aamiguet/advent-2024/blob/main/src/main/scala/ch/aamiguet/advent2024/Day5.scala) by [Antoine Amiguet](https://github.com/aamiguet/)
 - [Solution](https://github.com/jnclt/adventofcode2024/blob/main/day05/print-queue.sc) by [jnclt](https://github.com/jnclt)
->>>>>>> 3f5103de
 
 Share your solution to the Scala community by editing this page.
 You can even write the whole article! [See here for the expected format](https://github.com/scalacenter/scala-advent-of-code/discussions/424)